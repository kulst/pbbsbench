// This code is part of the Problem Based Benchmark Suite (PBBS)
// Copyright (c) 2011 Guy Blelloch and the PBBS team
//
// Permission is hereby granted, free of charge, to any person obtaining a
// copy of this software and associated documentation files (the
// "Software"), to deal in the Software without restriction, including
// without limitation the rights (to use, copy, modify, merge, publish,
// distribute, sublicense, and/or sell copies of the Software, and to
// permit persons to whom the Software is furnished to do so, subject to
// the following conditions:
//
// The above copyright notice and this permission notice shall be included
// in all copies or substantial portions of the Software.
//
// THE SOFTWARE IS PROVIDED "AS IS", WITHOUT WARRANTY OF ANY KIND, EXPRESS
// OR IMPLIED, INCLUDING BUT NOT LIMITED TO THE WARRANTIES OF
// MERCHANTABILITY, FITNESS FOR A PARTICULAR PURPOSE AND
// NONINFRINGEMENT. IN NO EVENT SHALL THE AUTHORS OR COPYRIGHT HOLDERS BE
// LIABLE FOR ANY CLAIM, DAMAGES OR OTHER LIABILITY, WHETHER IN AN ACTION
// OF CONTRACT, TORT OR OTHERWISE, ARISING FROM, OUT OF OR IN CONNECTION
// WITH THE SOFTWARE OR THE USE OR OTHER DEALINGS IN THE SOFTWARE.

bool report_stats = true;
int algorithm_version = 0;
// 0=root based, 1=bit based

#include <algorithm>
#include <math.h> 
#include <queue>
#include "parlay/parallel.h"
#include "parlay/primitives.h"
#include "common/geometry.h"
#include "k_nearest_neighbors.h"

/* compile with debug flags:
g++-11 -DHOMEGROWN -pthread -mcx16 -g -std=c++17 -I .  -include neighbors.h -o neighbors_debug ../bench/neighborsTime.C -fsanitize=address -fsanitize=undefined -DHOMEGROWN -pthread -ldl -L/usr/local/lib -ljemalloc

ASAN_OPTIONS=detect_leaks=0 PARLAY_NUM_THREADS=72 numactl -i all ./neighbors_debug -d 2 -k 1 -o oFile ../geometryData/data/2DinCube_10M
*/

// find the k nearest neighbors for all points in tree
// places pointers to them in the .ngh field of each vertex
template <int max_k, class vtx>
void ANN(parlay::sequence<vtx*> &v, int k, int p, double trial_time, int update_percent, bool do_check) {
  timer t("ANN",report_stats);

  {
    using knn_tree = k_nearest_neighbors<vtx, max_k>;
    using point = typename knn_tree::point;
    using node = typename knn_tree::node;
    using box = typename knn_tree::box;
    using box_delta = std::pair<box, double>;
  
#ifdef Versioned
    std::cout << "using multiversioning" << std::endl;
#else
    std::cout << "without multiversioning" << std::endl;
#endif

#ifndef NoHelp
    std::cout << "using lock-free locks" << std::endl;
#else
    std::cout << "using blocking locks" << std::endl;
#endif

#ifdef HandOverHand
    std::cout << "using hand-over-hand locking" << std::endl;
#else
    std::cout << "using path locking" << std::endl;
#endif

#ifdef PathCopy
    std::cout << "using path copying" << std::endl;
#else
    std::cout << "no path copying" << std::endl;
#endif
    if(algorithm_version == 0) std::cout << "root based algorithm" << std::endl;
    else if(algorithm_version == 1) std::cout << "bit based algorithm" << std::endl;

    //std::cout << "threads: " << num_threads << std::endl;

    //calculate bounding box around the whole point set
    box whole_box = knn_tree::o_tree::get_box(v);     
    knn_tree T(v, whole_box);
    t.next("build tree");

<<<<<<< HEAD
=======
    //prelims for insert  
    int dims = v[0]->pt.dimension();

    // // delete v2 in parallel
    parlay::parallel_for(0, v2.size(), [&] (size_t j) {
      T.delete_point(v2[j]);
    }, 100, true);

    t.next("deletes");
    
    // EXAMPLE OF EQUALITY CHECKING
    knn_tree R(v1, whole_box);
    T.are_equal(R.tree.load(), dims);    
    t.next("equality check");
    // END EXAMPLE

    // insert v2 in parallel
    parlay::parallel_for(0, parlay::num_workers(), [&] (size_t i) {
      for(int j = i; j < v2.size(); j+=parlay::num_workers()) {
        T.insert_point(v2[j]); 
      }
    }, 1, true);

    t.next("inserts");
>>>>>>> 42399637
    
    // EXAMPLE OF EQUALITY CHECKING
    knn_tree R2(v, whole_box);
    T.are_equal(R2.tree.load(), dims);    
    t.next("equality check");
    // END EXAMPLE

    if (report_stats) 
      std::cout << "depth = " << T.tree.load()->depth() << std::endl;
      
    // find nearest k neighbors for each point
    parlay::parallel_for (0, n, [&] (size_t i) {
        T.k_nearest(v[i], k);
    }, 1);


    t.next("try all");
    if (report_stats) {
      auto s = parlay::delayed_seq<size_t>(v.size(), [&] (size_t i) {return v[i]->counter;});
      size_t i = parlay::max_element(s) - s.begin();
      size_t sum = parlay::reduce(s);
      std::cout << "max internal = " << s[i] 
		<< ", average internal = " << sum/((double) v.size()) << std::endl;
      t.next("stats");
    }
    t.next("delete tree");   


};
}

<|MERGE_RESOLUTION|>--- conflicted
+++ resolved
@@ -1,144 +1,141 @@
-// This code is part of the Problem Based Benchmark Suite (PBBS)
-// Copyright (c) 2011 Guy Blelloch and the PBBS team
-//
-// Permission is hereby granted, free of charge, to any person obtaining a
-// copy of this software and associated documentation files (the
-// "Software"), to deal in the Software without restriction, including
-// without limitation the rights (to use, copy, modify, merge, publish,
-// distribute, sublicense, and/or sell copies of the Software, and to
-// permit persons to whom the Software is furnished to do so, subject to
-// the following conditions:
-//
-// The above copyright notice and this permission notice shall be included
-// in all copies or substantial portions of the Software.
-//
-// THE SOFTWARE IS PROVIDED "AS IS", WITHOUT WARRANTY OF ANY KIND, EXPRESS
-// OR IMPLIED, INCLUDING BUT NOT LIMITED TO THE WARRANTIES OF
-// MERCHANTABILITY, FITNESS FOR A PARTICULAR PURPOSE AND
-// NONINFRINGEMENT. IN NO EVENT SHALL THE AUTHORS OR COPYRIGHT HOLDERS BE
-// LIABLE FOR ANY CLAIM, DAMAGES OR OTHER LIABILITY, WHETHER IN AN ACTION
-// OF CONTRACT, TORT OR OTHERWISE, ARISING FROM, OUT OF OR IN CONNECTION
-// WITH THE SOFTWARE OR THE USE OR OTHER DEALINGS IN THE SOFTWARE.
-
-bool report_stats = true;
-int algorithm_version = 0;
-// 0=root based, 1=bit based
-
-#include <algorithm>
-#include <math.h> 
-#include <queue>
-#include "parlay/parallel.h"
-#include "parlay/primitives.h"
-#include "common/geometry.h"
-#include "k_nearest_neighbors.h"
-
-/* compile with debug flags:
-g++-11 -DHOMEGROWN -pthread -mcx16 -g -std=c++17 -I .  -include neighbors.h -o neighbors_debug ../bench/neighborsTime.C -fsanitize=address -fsanitize=undefined -DHOMEGROWN -pthread -ldl -L/usr/local/lib -ljemalloc
-
-ASAN_OPTIONS=detect_leaks=0 PARLAY_NUM_THREADS=72 numactl -i all ./neighbors_debug -d 2 -k 1 -o oFile ../geometryData/data/2DinCube_10M
-*/
-
-// find the k nearest neighbors for all points in tree
-// places pointers to them in the .ngh field of each vertex
-template <int max_k, class vtx>
-void ANN(parlay::sequence<vtx*> &v, int k, int p, double trial_time, int update_percent, bool do_check) {
-  timer t("ANN",report_stats);
-
-  {
-    using knn_tree = k_nearest_neighbors<vtx, max_k>;
-    using point = typename knn_tree::point;
-    using node = typename knn_tree::node;
-    using box = typename knn_tree::box;
-    using box_delta = std::pair<box, double>;
-  
-#ifdef Versioned
-    std::cout << "using multiversioning" << std::endl;
-#else
-    std::cout << "without multiversioning" << std::endl;
-#endif
-
-#ifndef NoHelp
-    std::cout << "using lock-free locks" << std::endl;
-#else
-    std::cout << "using blocking locks" << std::endl;
-#endif
-
-#ifdef HandOverHand
-    std::cout << "using hand-over-hand locking" << std::endl;
-#else
-    std::cout << "using path locking" << std::endl;
-#endif
-
-#ifdef PathCopy
-    std::cout << "using path copying" << std::endl;
-#else
-    std::cout << "no path copying" << std::endl;
-#endif
-    if(algorithm_version == 0) std::cout << "root based algorithm" << std::endl;
-    else if(algorithm_version == 1) std::cout << "bit based algorithm" << std::endl;
-
-    //std::cout << "threads: " << num_threads << std::endl;
-
-    //calculate bounding box around the whole point set
-    box whole_box = knn_tree::o_tree::get_box(v);     
-    knn_tree T(v, whole_box);
-    t.next("build tree");
-
-<<<<<<< HEAD
-=======
-    //prelims for insert  
-    int dims = v[0]->pt.dimension();
-
-    // // delete v2 in parallel
-    parlay::parallel_for(0, v2.size(), [&] (size_t j) {
-      T.delete_point(v2[j]);
-    }, 100, true);
-
-    t.next("deletes");
-    
-    // EXAMPLE OF EQUALITY CHECKING
-    knn_tree R(v1, whole_box);
-    T.are_equal(R.tree.load(), dims);    
-    t.next("equality check");
-    // END EXAMPLE
-
-    // insert v2 in parallel
-    parlay::parallel_for(0, parlay::num_workers(), [&] (size_t i) {
-      for(int j = i; j < v2.size(); j+=parlay::num_workers()) {
-        T.insert_point(v2[j]); 
-      }
-    }, 1, true);
-
-    t.next("inserts");
->>>>>>> 42399637
-    
-    // EXAMPLE OF EQUALITY CHECKING
-    knn_tree R2(v, whole_box);
-    T.are_equal(R2.tree.load(), dims);    
-    t.next("equality check");
-    // END EXAMPLE
-
-    if (report_stats) 
-      std::cout << "depth = " << T.tree.load()->depth() << std::endl;
-      
-    // find nearest k neighbors for each point
-    parlay::parallel_for (0, n, [&] (size_t i) {
-        T.k_nearest(v[i], k);
-    }, 1);
-
-
-    t.next("try all");
-    if (report_stats) {
-      auto s = parlay::delayed_seq<size_t>(v.size(), [&] (size_t i) {return v[i]->counter;});
-      size_t i = parlay::max_element(s) - s.begin();
-      size_t sum = parlay::reduce(s);
-      std::cout << "max internal = " << s[i] 
-		<< ", average internal = " << sum/((double) v.size()) << std::endl;
-      t.next("stats");
-    }
-    t.next("delete tree");   
-
-
-};
-}
-
+// This code is part of the Problem Based Benchmark Suite (PBBS)
+// Copyright (c) 2011 Guy Blelloch and the PBBS team
+//
+// Permission is hereby granted, free of charge, to any person obtaining a
+// copy of this software and associated documentation files (the
+// "Software"), to deal in the Software without restriction, including
+// without limitation the rights (to use, copy, modify, merge, publish,
+// distribute, sublicense, and/or sell copies of the Software, and to
+// permit persons to whom the Software is furnished to do so, subject to
+// the following conditions:
+//
+// The above copyright notice and this permission notice shall be included
+// in all copies or substantial portions of the Software.
+//
+// THE SOFTWARE IS PROVIDED "AS IS", WITHOUT WARRANTY OF ANY KIND, EXPRESS
+// OR IMPLIED, INCLUDING BUT NOT LIMITED TO THE WARRANTIES OF
+// MERCHANTABILITY, FITNESS FOR A PARTICULAR PURPOSE AND
+// NONINFRINGEMENT. IN NO EVENT SHALL THE AUTHORS OR COPYRIGHT HOLDERS BE
+// LIABLE FOR ANY CLAIM, DAMAGES OR OTHER LIABILITY, WHETHER IN AN ACTION
+// OF CONTRACT, TORT OR OTHERWISE, ARISING FROM, OUT OF OR IN CONNECTION
+// WITH THE SOFTWARE OR THE USE OR OTHER DEALINGS IN THE SOFTWARE.
+
+bool report_stats = true;
+int algorithm_version = 0;
+// 0=root based, 1=bit based
+
+#include <algorithm>
+#include <math.h> 
+#include <queue>
+#include "parlay/parallel.h"
+#include "parlay/primitives.h"
+#include "common/geometry.h"
+#include "k_nearest_neighbors.h"
+
+/* compile with debug flags:
+g++-11 -DHOMEGROWN -pthread -mcx16 -g -std=c++17 -I .  -include neighbors.h -o neighbors_debug ../bench/neighborsTime.C -fsanitize=address -fsanitize=undefined -DHOMEGROWN -pthread -ldl -L/usr/local/lib -ljemalloc
+
+ASAN_OPTIONS=detect_leaks=0 PARLAY_NUM_THREADS=72 numactl -i all ./neighbors_debug -d 2 -k 1 -o oFile ../geometryData/data/2DinCube_10M
+*/
+
+// find the k nearest neighbors for all points in tree
+// places pointers to them in the .ngh field of each vertex
+template <int max_k, class vtx>
+void ANN(parlay::sequence<vtx*> &v, int k, int p, double trial_time, int update_percent, bool do_check) {
+  timer t("ANN",report_stats);
+
+  {
+    using knn_tree = k_nearest_neighbors<vtx, max_k>;
+    using point = typename knn_tree::point;
+    using node = typename knn_tree::node;
+    using box = typename knn_tree::box;
+    using box_delta = std::pair<box, double>;
+  
+#ifdef Versioned
+    std::cout << "using multiversioning" << std::endl;
+#else
+    std::cout << "without multiversioning" << std::endl;
+#endif
+
+#ifndef NoHelp
+    std::cout << "using lock-free locks" << std::endl;
+#else
+    std::cout << "using blocking locks" << std::endl;
+#endif
+
+#ifdef HandOverHand
+    std::cout << "using hand-over-hand locking" << std::endl;
+#else
+    std::cout << "using path locking" << std::endl;
+#endif
+
+#ifdef PathCopy
+    std::cout << "using path copying" << std::endl;
+#else
+    std::cout << "no path copying" << std::endl;
+#endif
+    if(algorithm_version == 0) std::cout << "root based algorithm" << std::endl;
+    else if(algorithm_version == 1) std::cout << "bit based algorithm" << std::endl;
+
+    //std::cout << "threads: " << num_threads << std::endl;
+
+    //calculate bounding box around the whole point set
+    box whole_box = knn_tree::o_tree::get_box(v);     
+    knn_tree T(v, whole_box);
+    t.next("build tree");
+
+    //prelims for insert  
+    int dims = v[0]->pt.dimension();
+
+    // // delete v2 in parallel
+    parlay::parallel_for(0, v2.size(), [&] (size_t j) {
+      T.delete_point(v2[j]);
+    }, 100, true);
+
+    t.next("deletes");
+    
+    // EXAMPLE OF EQUALITY CHECKING
+    knn_tree R(v1, whole_box);
+    T.are_equal(R.tree.load(), dims);    
+    t.next("equality check");
+    // END EXAMPLE
+
+    // insert v2 in parallel
+    parlay::parallel_for(0, parlay::num_workers(), [&] (size_t i) {
+      for(int j = i; j < v2.size(); j+=parlay::num_workers()) {
+        T.insert_point(v2[j]); 
+      }
+    }, 1, true);
+
+    t.next("inserts");
+    
+    // EXAMPLE OF EQUALITY CHECKING
+    knn_tree R2(v, whole_box);
+    T.are_equal(R2.tree.load(), dims);    
+    t.next("equality check");
+    // END EXAMPLE
+
+    if (report_stats) 
+      std::cout << "depth = " << T.tree.load()->depth() << std::endl;
+      
+    // find nearest k neighbors for each point
+    parlay::parallel_for (0, n, [&] (size_t i) {
+        T.k_nearest(v[i], k);
+    }, 1);
+
+
+    t.next("try all");
+    if (report_stats) {
+      auto s = parlay::delayed_seq<size_t>(v.size(), [&] (size_t i) {return v[i]->counter;});
+      size_t i = parlay::max_element(s) - s.begin();
+      size_t sum = parlay::reduce(s);
+      std::cout << "max internal = " << s[i] 
+		<< ", average internal = " << sum/((double) v.size()) << std::endl;
+      t.next("stats");
+    }
+    t.next("delete tree");   
+
+
+};
+}
+