// This code is part of the Problem Based Benchmark Suite (PBBS)
// Copyright (c) 2011 Guy Blelloch and the PBBS team
//
// Permission is hereby granted, free of charge, to any person obtaining a
// copy of this software and associated documentation files (the
// "Software"), to deal in the Software without restriction, including
// without limitation the rights (to use, copy, modify, merge, publish,
// distribute, sublicense, and/or sell copies of the Software, and to
// permit persons to whom the Software is furnished to do so, subject to
// the following conditions:
//
// The above copyright notice and this permission notice shall be included
// in all copies or substantial portions of the Software.
//
// THE SOFTWARE IS PROVIDED "AS IS", WITHOUT WARRANTY OF ANY KIND, EXPRESS
// OR IMPLIED, INCLUDING BUT NOT LIMITED TO THE WARRANTIES OF
// MERCHANTABILITY, FITNESS FOR A PARTICULAR PURPOSE AND
// NONINFRINGEMENT. IN NO EVENT SHALL THE AUTHORS OR COPYRIGHT HOLDERS BE
// LIABLE FOR ANY CLAIM, DAMAGES OR OTHER LIABILITY, WHETHER IN AN ACTION
// OF CONTRACT, TORT OR OTHERWISE, ARISING FROM, OUT OF OR IN CONNECTION
// WITH THE SOFTWARE OR THE USE OR OTHER DEALINGS IN THE SOFTWARE.

bool report_stats = true;
int algorithm_version = 0;
// 0=root based, 1=bit based

#include <algorithm>
#include <math.h> 
#include <queue>
#include "parlay/parallel.h"
#include "parlay/primitives.h"
#include "common/geometry.h"
#include "k_nearest_neighbors.h"

// find the k nearest neighbors for all points in tree
// places pointers to them in the .ngh field of each vertex
template <int max_k, class vtx>
void ANN(parlay::sequence<vtx*> &v, int k) {
  timer t("ANN",report_stats);

  {
    using knn_tree = k_nearest_neighbors<vtx, max_k>;
    using point = typename knn_tree::point;
    using node = typename knn_tree::node;
    using box = typename knn_tree::box;
    using box_delta = std::pair<box, double>;
  
    //calculate bounding box around the whole point set
    box whole_box = knn_tree::o_tree::get_box(v);

    //split initial vertices into two sequences: one to build the tree with
    //and one to later insert point by point
    size_t n = v.size(); 
    size_t init = 3*n/4;
    size_t ins = n-init;
    parlay::sequence<vtx*> v1(init);
    parlay::sequence<vtx*> v2(ins);
    parlay::parallel_for(0, n, [&] (size_t i){
      if(i<init) v1[i] = v[i];
      else v2[i-init] = v[i];
    }, 1
    );
    
    //build tree with bounding box
    knn_tree T(v1, whole_box);
    t.next("build tree");

    //prelims for insert  
    int dims = v[0]->pt.dimension();
    box_delta bd = T.get_box_delta(dims);


<<<<<<< HEAD
    for(int j = 0; j < v2.size(); j++)
      T.insert_point(v2[j], T.tree.load(), bd.first, bd.second); 

    t.next("insert points");

    // knn_tree Q(v, whole_box);
    // t.next("build second tree");

    // T.are_equal(Q.tree.load(), dims);
    // t.next("check equality");
    // parlay::parallel_for(0, parlay::num_workers(), [&] (size_t i) {
    //   for(int j = i; j < v2.size(); j+=2) {
    //     T.insert_point(v2[j], T.tree.load(), bd.first, bd.second); 
    //   }
    // }, 1, true);
=======
    // for(int j = 0; j < v2.size(); j++)
    //   T.insert_point(v2[j], bd.first, bd.second); 
    
    parlay::parallel_for(0, parlay::num_workers(), [&] (size_t i) {
      for(int j = i; j < v2.size(); j+=parlay::num_workers()) {
        T.insert_point(v2[j], bd.first, bd.second); 
      }
      // std::cout << "thread finished inserting\n";
    }, 1, true);
>>>>>>> 46d8bc5b

    

    if (report_stats) 
      std::cout << "depth = " << T.tree.load()->depth() << std::endl;

    // T.set_sizes();
    // t.next("compute sizes");

    if (algorithm_version == 0) { // this is for starting from root 

      // find nearest k neighbors for each point
      size_t n = v.size();
      parlay::parallel_for (0, n, [&] (size_t i) {
	       T.k_nearest(v[i], k);
      }, 1);
    
    } else {

        int dims = (v[0]->pt).dimension();  
        node* root = T.tree.load(); 
        box_delta bd = T.get_box_delta(dims);
        size_t n = v.size();
        parlay::parallel_for(0, n, [&] (size_t i) {
          T.k_nearest_leaf(v[i], T.find_leaf(v[i]->pt, root, bd.first, bd.second), k);
        }
        );
    }

    t.next("try all");
    if (report_stats) {
      auto s = parlay::delayed_seq<size_t>(v.size(), [&] (size_t i) {return v[i]->counter;});
      size_t i = parlay::max_element(s) - s.begin();
      size_t sum = parlay::reduce(s);
      std::cout << "max internal = " << s[i] 
		<< ", average internal = " << sum/((double) v.size()) << std::endl;
      t.next("stats");
    }
    t.next("delete tree");   


};
}

<|MERGE_RESOLUTION|>--- conflicted
+++ resolved
@@ -1,143 +1,124 @@
-// This code is part of the Problem Based Benchmark Suite (PBBS)
-// Copyright (c) 2011 Guy Blelloch and the PBBS team
-//
-// Permission is hereby granted, free of charge, to any person obtaining a
-// copy of this software and associated documentation files (the
-// "Software"), to deal in the Software without restriction, including
-// without limitation the rights (to use, copy, modify, merge, publish,
-// distribute, sublicense, and/or sell copies of the Software, and to
-// permit persons to whom the Software is furnished to do so, subject to
-// the following conditions:
-//
-// The above copyright notice and this permission notice shall be included
-// in all copies or substantial portions of the Software.
-//
-// THE SOFTWARE IS PROVIDED "AS IS", WITHOUT WARRANTY OF ANY KIND, EXPRESS
-// OR IMPLIED, INCLUDING BUT NOT LIMITED TO THE WARRANTIES OF
-// MERCHANTABILITY, FITNESS FOR A PARTICULAR PURPOSE AND
-// NONINFRINGEMENT. IN NO EVENT SHALL THE AUTHORS OR COPYRIGHT HOLDERS BE
-// LIABLE FOR ANY CLAIM, DAMAGES OR OTHER LIABILITY, WHETHER IN AN ACTION
-// OF CONTRACT, TORT OR OTHERWISE, ARISING FROM, OUT OF OR IN CONNECTION
-// WITH THE SOFTWARE OR THE USE OR OTHER DEALINGS IN THE SOFTWARE.
-
-bool report_stats = true;
-int algorithm_version = 0;
-// 0=root based, 1=bit based
-
-#include <algorithm>
-#include <math.h> 
-#include <queue>
-#include "parlay/parallel.h"
-#include "parlay/primitives.h"
-#include "common/geometry.h"
-#include "k_nearest_neighbors.h"
-
-// find the k nearest neighbors for all points in tree
-// places pointers to them in the .ngh field of each vertex
-template <int max_k, class vtx>
-void ANN(parlay::sequence<vtx*> &v, int k) {
-  timer t("ANN",report_stats);
-
-  {
-    using knn_tree = k_nearest_neighbors<vtx, max_k>;
-    using point = typename knn_tree::point;
-    using node = typename knn_tree::node;
-    using box = typename knn_tree::box;
-    using box_delta = std::pair<box, double>;
-  
-    //calculate bounding box around the whole point set
-    box whole_box = knn_tree::o_tree::get_box(v);
-
-    //split initial vertices into two sequences: one to build the tree with
-    //and one to later insert point by point
-    size_t n = v.size(); 
-    size_t init = 3*n/4;
-    size_t ins = n-init;
-    parlay::sequence<vtx*> v1(init);
-    parlay::sequence<vtx*> v2(ins);
-    parlay::parallel_for(0, n, [&] (size_t i){
-      if(i<init) v1[i] = v[i];
-      else v2[i-init] = v[i];
-    }, 1
-    );
-    
-    //build tree with bounding box
-    knn_tree T(v1, whole_box);
-    t.next("build tree");
-
-    //prelims for insert  
-    int dims = v[0]->pt.dimension();
-    box_delta bd = T.get_box_delta(dims);
-
-
-<<<<<<< HEAD
-    for(int j = 0; j < v2.size(); j++)
-      T.insert_point(v2[j], T.tree.load(), bd.first, bd.second); 
-
-    t.next("insert points");
-
-    // knn_tree Q(v, whole_box);
-    // t.next("build second tree");
-
-    // T.are_equal(Q.tree.load(), dims);
-    // t.next("check equality");
-    // parlay::parallel_for(0, parlay::num_workers(), [&] (size_t i) {
-    //   for(int j = i; j < v2.size(); j+=2) {
-    //     T.insert_point(v2[j], T.tree.load(), bd.first, bd.second); 
-    //   }
-    // }, 1, true);
-=======
-    // for(int j = 0; j < v2.size(); j++)
-    //   T.insert_point(v2[j], bd.first, bd.second); 
-    
-    parlay::parallel_for(0, parlay::num_workers(), [&] (size_t i) {
-      for(int j = i; j < v2.size(); j+=parlay::num_workers()) {
-        T.insert_point(v2[j], bd.first, bd.second); 
-      }
-      // std::cout << "thread finished inserting\n";
-    }, 1, true);
->>>>>>> 46d8bc5b
-
-    
-
-    if (report_stats) 
-      std::cout << "depth = " << T.tree.load()->depth() << std::endl;
-
-    // T.set_sizes();
-    // t.next("compute sizes");
-
-    if (algorithm_version == 0) { // this is for starting from root 
-
-      // find nearest k neighbors for each point
-      size_t n = v.size();
-      parlay::parallel_for (0, n, [&] (size_t i) {
-	       T.k_nearest(v[i], k);
-      }, 1);
-    
-    } else {
-
-        int dims = (v[0]->pt).dimension();  
-        node* root = T.tree.load(); 
-        box_delta bd = T.get_box_delta(dims);
-        size_t n = v.size();
-        parlay::parallel_for(0, n, [&] (size_t i) {
-          T.k_nearest_leaf(v[i], T.find_leaf(v[i]->pt, root, bd.first, bd.second), k);
-        }
-        );
-    }
-
-    t.next("try all");
-    if (report_stats) {
-      auto s = parlay::delayed_seq<size_t>(v.size(), [&] (size_t i) {return v[i]->counter;});
-      size_t i = parlay::max_element(s) - s.begin();
-      size_t sum = parlay::reduce(s);
-      std::cout << "max internal = " << s[i] 
-		<< ", average internal = " << sum/((double) v.size()) << std::endl;
-      t.next("stats");
-    }
-    t.next("delete tree");   
-
-
-};
-}
-
+// This code is part of the Problem Based Benchmark Suite (PBBS)
+// Copyright (c) 2011 Guy Blelloch and the PBBS team
+//
+// Permission is hereby granted, free of charge, to any person obtaining a
+// copy of this software and associated documentation files (the
+// "Software"), to deal in the Software without restriction, including
+// without limitation the rights (to use, copy, modify, merge, publish,
+// distribute, sublicense, and/or sell copies of the Software, and to
+// permit persons to whom the Software is furnished to do so, subject to
+// the following conditions:
+//
+// The above copyright notice and this permission notice shall be included
+// in all copies or substantial portions of the Software.
+//
+// THE SOFTWARE IS PROVIDED "AS IS", WITHOUT WARRANTY OF ANY KIND, EXPRESS
+// OR IMPLIED, INCLUDING BUT NOT LIMITED TO THE WARRANTIES OF
+// MERCHANTABILITY, FITNESS FOR A PARTICULAR PURPOSE AND
+// NONINFRINGEMENT. IN NO EVENT SHALL THE AUTHORS OR COPYRIGHT HOLDERS BE
+// LIABLE FOR ANY CLAIM, DAMAGES OR OTHER LIABILITY, WHETHER IN AN ACTION
+// OF CONTRACT, TORT OR OTHERWISE, ARISING FROM, OUT OF OR IN CONNECTION
+// WITH THE SOFTWARE OR THE USE OR OTHER DEALINGS IN THE SOFTWARE.
+
+bool report_stats = true;
+int algorithm_version = 0;
+// 0=root based, 1=bit based
+
+#include <algorithm>
+#include <math.h> 
+#include <queue>
+#include "parlay/parallel.h"
+#include "parlay/primitives.h"
+#include "common/geometry.h"
+#include "k_nearest_neighbors.h"
+
+// find the k nearest neighbors for all points in tree
+// places pointers to them in the .ngh field of each vertex
+template <int max_k, class vtx>
+void ANN(parlay::sequence<vtx*> &v, int k) {
+  timer t("ANN",report_stats);
+
+  {
+    using knn_tree = k_nearest_neighbors<vtx, max_k>;
+    using point = typename knn_tree::point;
+    using node = typename knn_tree::node;
+    using box = typename knn_tree::box;
+    using box_delta = std::pair<box, double>;
+  
+    //calculate bounding box around the whole point set
+    box whole_box = knn_tree::o_tree::get_box(v);
+
+    //split initial vertices into two sequences: one to build the tree with
+    //and one to later insert point by point
+    size_t n = v.size(); 
+    size_t init = 3*n/4;
+    size_t ins = n-init;
+    parlay::sequence<vtx*> v1(init);
+    parlay::sequence<vtx*> v2(ins);
+    parlay::parallel_for(0, n, [&] (size_t i){
+      if(i<init) v1[i] = v[i];
+      else v2[i-init] = v[i];
+    }, 1
+    );
+    
+    //build tree with bounding box
+    knn_tree T(v1, whole_box);
+    t.next("build tree");
+
+    //prelims for insert  
+    int dims = v[0]->pt.dimension();
+    box_delta bd = T.get_box_delta(dims);
+
+
+    for(int j = 0; j < v2.size(); j++)
+      T.insert_point(v2[j], T.tree.load(), bd.first, bd.second); 
+    
+    // parlay::parallel_for(0, parlay::num_workers(), [&] (size_t i) {
+    //   for(int j = i; j < v2.size(); j+=2) {
+    //     T.insert_point(v2[j], T.tree.load(), bd.first, bd.second); 
+    //   }
+    // }, 1, true);
+
+    
+
+    if (report_stats) 
+      std::cout << "depth = " << T.tree.load()->depth() << std::endl;
+
+    // T.set_sizes();
+    // t.next("compute sizes");
+
+    if (algorithm_version == 0) { // this is for starting from root 
+
+      // find nearest k neighbors for each point
+      size_t n = v.size();
+      parlay::parallel_for (0, n, [&] (size_t i) {
+	       T.k_nearest(v[i], k);
+      }, 1);
+    
+    } else {
+
+        int dims = (v[0]->pt).dimension();  
+        node* root = T.tree.load(); 
+        box_delta bd = T.get_box_delta(dims);
+        size_t n = v.size();
+        parlay::parallel_for(0, n, [&] (size_t i) {
+          T.k_nearest_leaf(v[i], T.find_leaf(v[i]->pt, root, bd.first, bd.second), k);
+        }
+        );
+    }
+
+    t.next("try all");
+    if (report_stats) {
+      auto s = parlay::delayed_seq<size_t>(v.size(), [&] (size_t i) {return v[i]->counter;});
+      size_t i = parlay::max_element(s) - s.begin();
+      size_t sum = parlay::reduce(s);
+      std::cout << "max internal = " << s[i] 
+		<< ", average internal = " << sum/((double) v.size()) << std::endl;
+      t.next("stats");
+    }
+    t.next("delete tree");   
+
+
+};
+}
+