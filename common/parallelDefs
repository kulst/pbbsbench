ifeq (, $(shell which jemalloc-config))
JEMALLOC =
else
JEMALLOCLD = $(shell jemalloc-config --libdir)
JEMALLOC = -L$(JEMALLOCLD) -ljemalloc 
endif

<<<<<<< HEAD
CCFLAGS = -mcx16 -O3 -std=c++17 -DNDEBUG
=======
CCFLAGS = -mcx16 -O3 -std=c++17 -DNDEBUG -I .
>>>>>>> a5227f0a
CLFLAGS = -ldl $(JEMALLOC)

OMPFLAGS = -DPARLAY_OPENMP -fopenmp
CILKFLAGS = -DPARLAY_CILK -fcilkplus
PBBFLAGS = -DHOMEGROWN -pthread

ifdef OPENMP
CC = g++
CFLAGS = $(OMPFLAGS) $(CCFLAGS)
LFLAGS = $(OMPFLAGS) $(CLFLAGS)

else ifdef CILK
CC = g++
CFLAGS = $(CILKFLAGS) $(CCFLAGS)
LFLAGS = $(CILKFLAGS) $(CLFLAGS)

else
CC = g++
CFLAGS = $(PBBFLAGS) $(CCFLAGS)
LFLAGS = $(PBBFLAGS) $(CLFLAGS)
endif
<|MERGE_RESOLUTION|>--- conflicted
+++ resolved
@@ -5,11 +5,7 @@
 JEMALLOC = -L$(JEMALLOCLD) -ljemalloc 
 endif
 
-<<<<<<< HEAD
-CCFLAGS = -mcx16 -O3 -std=c++17 -DNDEBUG
-=======
 CCFLAGS = -mcx16 -O3 -std=c++17 -DNDEBUG -I .
->>>>>>> a5227f0a
 CLFLAGS = -ldl $(JEMALLOC)
 
 OMPFLAGS = -DPARLAY_OPENMP -fopenmp
