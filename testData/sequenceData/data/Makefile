GENERATORS = ../randomSeq ../equalSeq ../almostEqualSeq ../almostSortedSeq ../exptSeq ../trigramSeq ../addDataSeq ../trigramString

<<<<<<< HEAD
STRINGFILES = wikipedia250M.txt wikisamp.xml chr22.dna etext99
=======
STRINGFILES = wikipedia250M.txt wikisamp.xml chr22.dna etext99 
>>>>>>> a5227f0a
STRINGFILES_LONG = wikisamp.xml chr22.dna etext99 HG18 howto jdk13c proteins rctail96 rfc sprot34 w3c2
STRINGBZIP = $(addsuffix .bz2,$(STRINGFILES))

CLASSIFY = covtype.data kddcup.data 
CLASSIFYFILES = $(addsuffix .train,$(CLASSIFY)) $(addsuffix .test,$(CLASSIFY)) $(addsuffix .labels,$(CLASSIFY))
CLASSIFYBZIP = $(addsuffix .bz2,$(CLASSIFYFILES))

$(GENERATORS) :
	cd ..; make -s $(subst ../,,$@)

$(STRINGFILES) : $(STRINGBZIP)
	bunzip2 -k -f $@.bz2
	touch $@

$(STRINGBZIP) :
	cp ../../data/$@ .

%.data : %.data.train %.data.test %.data.labels $(CLASSIFYBZIP)
	echo

$(CLASSIFYFILES) : $(CLASSIFYBZIP)
	bunzip2 -k -f $@.bz2
	touch $@

$(CLASSIFYBZIP) :
	cp ../../data/$@ .

randomSeq_%_pair_int :  ../addDataSeq
	make -s $(subst _pair_int,,$@)
	../addDataSeq -t int $(subst _pair_int,,$@) $@

randomSeq_%_pair_double :  ../addDataSeq
	make -s $(subst _pair_double,,$@)
	../addDataSeq -t double $(subst _pair_double,,$@) $@

randomSeq_10_% : ../randomSeq
	../randomSeq -t $(subst randomSeq_10_,,$@) 10 $@

randomSeq_100_% : ../randomSeq
	../randomSeq -t $(subst randomSeq_100_,,$@) 100 $@

randomSeq_1000_% : ../randomSeq
	../randomSeq -t $(subst randomSeq_1000_,,$@) 1000 $@

randomSeq_10000_% : ../randomSeq
	../randomSeq -t $(subst randomSeq_10000_,,$@) 10000 $@

randomSeq_100000_% : ../randomSeq
	../randomSeq -t $(subst randomSeq_100000_,,$@) 100000 $@

randomSeq_1000000_% : ../randomSeq
	../randomSeq -t $(subst randomSeq_1000000_,,$@) 1000000 $@

randomSeq_10M_% : ../randomSeq
	../randomSeq -t $(subst randomSeq_10M_,,$@) 10000000 $@

randomSeq_100M_% : ../randomSeq
	../randomSeq -t $(subst randomSeq_100M_,,$@) 100000000 $@

randomSeq_% : ../randomSeq
	../randomSeq -t int $(subst randomSeq_,,$@) $@

equalSeq_% : ../equalSeq
	../equalSeq -t int -r $(subst equalSeq_,,$@) $(subst equalSeq_,,$@) $@

almostEqualSeq_% : ../almostEqualSeq
	../almostEqualSeq -t int -r $(subst almostEqualSeq_,,$@) $(subst almostEqualSeq_,,$@) $@

# In this one the integers are limited to a range of 100K
randomSeq_10M_100K_int : ../randomSeq
	../randomSeq -t int -r 100000 10000000 $@

randomSeq_100M_100K_int : ../randomSeq
	../randomSeq -t int -r 100000 100000000 $@

randomSeq_10M_256_int : ../randomSeq
	../randomSeq -t int -r 256 10000000 $@

randomSeq_100M_256_int : ../randomSeq
	../randomSeq -t int -r 256 100000000 $@

exptSeq_10M_% : ../exptSeq
	../exptSeq -t $(subst exptSeq_10M_,,$@) 10000000 $@

exptSeq_100M_% : ../exptSeq
	../exptSeq -t $(subst exptSeq_100M_,,$@) 100000000 $@

almostSortedSeq_10M_% : ../almostSortedSeq
	../almostSortedSeq -t $(subst almostSortedSeq_10M_,,$@) 10000000 $@

almostSortedSeq_100M_% : ../almostSortedSeq
	../almostSortedSeq -t $(subst almostSortedSeq_100M_,,$@) 100000000 $@

trigramSeq_10M : ../trigramSeq
	../trigramSeq 10000000 $@

trigramSeq_100M : ../trigramSeq
	../trigramSeq 100000000 $@

trigramSeq_% : ../trigramSeq
	../trigramSeq $(subst trigramSeq_,,$@) $@

trigramString_100M : ../trigramString
	../trigramString 100000000 $@

trigramString_1G : ../trigramString
	../trigramString 1000000000 $@

trigramString_% : ../trigramString
	../trigramString $(subst trigramString_,,$@) $@

clean :
	rm -f *0* $(STRINGFILES) $(STRINGBZIP) $(CLASSIFYFILES) $(CLASSIFYBZIP)<|MERGE_RESOLUTION|>--- conflicted
+++ resolved
@@ -1,10 +1,6 @@
 GENERATORS = ../randomSeq ../equalSeq ../almostEqualSeq ../almostSortedSeq ../exptSeq ../trigramSeq ../addDataSeq ../trigramString
 
-<<<<<<< HEAD
-STRINGFILES = wikipedia250M.txt wikisamp.xml chr22.dna etext99
-=======
 STRINGFILES = wikipedia250M.txt wikisamp.xml chr22.dna etext99 
->>>>>>> a5227f0a
 STRINGFILES_LONG = wikisamp.xml chr22.dna etext99 HG18 howto jdk13c proteins rctail96 rfc sprot34 w3c2
 STRINGBZIP = $(addsuffix .bz2,$(STRINGFILES))
 
