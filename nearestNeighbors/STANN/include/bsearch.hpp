--- conflicted
+++ resolved
@@ -1,4 +1,3 @@
-<<<<<<< HEAD
 /*****************************************************************************/
 /*                                                                           */
 /*  Header: bsearch.hpp                                                      */
@@ -297,303 +296,3 @@
   }
 };
 #endif
-=======
-/*****************************************************************************/
-/*                                                                           */
-/*  Header: bsearch.hpp                                                      */
-/*                                                                           */
-/*  Accompanies STANN Version 0.74                                           */
-/*  Nov 15, 2010                                                             */
-/*                                                                           */
-/*  Copyright 2007, 2008                                                     */
-/*  Michael Connor and Piyush Kumar                                          */
-/*  Florida State University                                                 */
-/*  Tallahassee FL, 32306-4532                                               */
-/*                                                                           */
-/*****************************************************************************/
-
-#ifndef __STANN_BSEARCH__
-#define __STANN_BSEARCH__
-
-#include <vector>
-#include <algorithm>
-#include "zorder_lt.hpp"
-#include "rand.hpp"
-#include <ctime>
-/*! \file
-  \brief Binary search functions
-  This file contains binary search functions for z-order operations.
-*/
-
-//! Binary search function
-/*!
-  This function executes a binary search on a vector of pointers to points
-  \param A Vector of pointers to search
-  \param *q Pointer to query point
-  \param lt A less_than comparetor
-  \return If found: index of point. Otherwise: index of first smaller point
-*/
-template<typename Point>
-long int BinarySearch(std::vector<Point *> &A, Point *q, zorder_lt<Point> lt) 
-{
-	long int low = 0;
-	long int high = A.size()-1;
-	long int middle;
-
-	while(low <= high)
-	{
-	  middle = (low+high)/2;
-	  if(q == A[middle])
-	    return middle;
-	  else if(lt(q, A[middle]))
-	    high = middle-1;
-	  else
-	    low = middle+1;
-	}
-	return middle;
-}  
-
-template<typename Point>
-long int BinarySearch(std::vector<Point *> &A, Point *q, zorder_lt<Point> lt, unsigned long int &lb, unsigned long int &ub, long int length) 
-{
-	long int low = 0;
-	long int high = A.size()-1;
-	long int middle;
-
-	while(low <= high)
-	{
-	  middle = (low+high)/2;
-	  if((high-low) <= length)
-	    {
-	      lb = low;
-	      ub = high;
-	      return middle;
-	    }
-	  if(q == A[middle])
-	    return middle;
-	  else if(lt(q, A[middle]))
-	    high = middle-1;
-	  else
-	    low = middle+1;
-	}
-	return middle;
-}  
-
-template<typename Point>
-unsigned long int BinSearch(std::vector<Point> &A, Point &q, zorder_lt<Point> &lt)
-{
-  typedef typename std::vector<Point>::iterator MyIt;
-  typedef typename std::vector<Point>::size_type size_type;
-
-  MyIt I = upper_bound(A.begin(), A.end(), q, lt);
-		      
-  return I-A.begin();
-}
-
-template<typename Point>
-unsigned long int BinSearch(std::vector<Point> &A, 
-			    typename std::vector<Point>::size_type B,
-			    typename std::vector<Point>::size_type E,
-			    Point &q, zorder_lt<Point> &lt)
-{
-  typedef typename std::vector<Point>::iterator MyIt;
-  typedef typename std::vector<Point>::size_type size_type;
-
-  MyIt I = upper_bound(A.begin()+B, A.begin()+E, q, lt);
-
-  return I - A.begin();
-}
-//! A Binary Search function
-/*!
-  This function conducts a binary search for two points at the same time.
-  \param A Reference to the vector of points being searched
-  \param q1 pointer to first point to be searched for
-  \param q2 pointer to second point to be searched for
-  \param lt less than comparetor
-  \param p1 reference to return value for q1 location
-  \param p2 reference to return value for q2 location
-*/
-
-template<typename Point>
-void PairBinarySearch(std::vector<Point> &A, Point q1, 
-		      Point q2, zorder_lt<Point> lt, int &p1, int &p2) 
-{
-  int low_q1=0;
-  int low_q2=0;
-  int high_q1 = A.size()-1;
-  int high_q2 = A.size()-1;
-  int middle = 0;
-  int middle_store;
-  
-  p1 = -2;
-  p2 = -2;
-  
-  while((low_q1 == low_q2) && (high_q1 == high_q2) && (p1 == -2) && (p2 == -2))
-    {
-      middle = (low_q1+high_q1)/2;
-      if(q1 == A[middle])
-	p1 = middle;
-      else if(lt(q1, A[middle]))
-	high_q1 = middle-1;
-      else
-	low_q1 = middle+1;
-      if(q2 == A[middle])
-	p2 = middle;
-      else if(lt(q2, A[middle]))
-	high_q2 = middle-1;
-      else
-	low_q2 = middle+1;
-    }
-  middle_store = middle;
-  while(low_q1 <= high_q1)
-    {
-      middle = (low_q1+high_q1)/2;
-      if(q1 == A[middle])
-	break;
-      else if(lt(q1, A[middle]))
-	high_q1 = middle-1;
-      else
-	low_q1 = middle+1;
-    }
-  p1 = middle;
-  middle = middle_store;
-  while(low_q2 <= high_q2)
-    {
-      middle = (low_q2+high_q2)/2;
-      if(q2 == A[middle])
-	break;
-      else if(lt(q2, A[middle]))
-	high_q2 = middle-1;
-      else
-	low_q2 = middle+1;
-    }
-  p2 = middle;
-}  
-
-//! A binary search Function.
-/*
-  This function executes a binary search on a vector of points
-  \param A Vector of points to search
-  \param q Query point
-  \param lt A less_than comparetor
-  \return If found: index of point. Otherwise: index of first smaller point
-*/
-template<typename Point, typename Vect> // Guy : templatized this on Vect
-long int BinarySearch(Vect &A, Point q, zorder_lt<Point> lt) 
-{
-	long int low = 0;
-	long int high = A.size()-1;
-	long int middle = 0;
-
-	while(low <= high)
-	{
-		middle = (low+high)/2;
-		if(q == A[middle])
-			return middle;
-		else if(lt(q, A[middle]))
-			high = middle-1;
-		else
-			low = middle+1;
-	}
-	return middle;
-}
-
-template<typename Point>
-unsigned long int BinarySearch(std::vector<Point> &A, Point q, 
-			       zorder_lt<Point> lt, unsigned long int &lb, 
-			       unsigned long int &ub, unsigned long int length) 
-{
-	unsigned long int low = 0;
-	unsigned long int high = A.size()-1;
-	unsigned long int middle = 0;
-
-	while(low <= high)
-	{
-		middle = (low+high)/2;
-		if((high-low) < length)
-		  {
-		    lb = low;
-		    ub = high;
-		    return middle;
-		  }
-		if(q == A[middle])
-			return middle;
-		else if(lt(q, A[middle]))
-			high = middle-1;
-		else
-			low = middle+1;
-	}
-	return middle;
-}
-//! A binary search Function.
-/*
-  This function executes a binary search on an array of points
-  \param A pointer to head of array
-  \param size size of array
-  \param q Query point
-  \param lt A less_than comparetor
-  \return If found: index of point. Otherwise: index of first smaller point
-*/
-template<typename Point>
-long int BinarySearch(Point *A, long int size, Point q, zorder_lt<Point> lt) 
-{
-	long int low = 0;
-	long int high = size-1;
-	long int middle = 0;
-
-	while(low <= high)
-	{
-		middle = (low+high)/2;
-		if(q == A[middle])
-			return middle;
-		else if(lt(q, A[middle]))
-			high = middle-1;
-		else
-			low = middle+1;
-	}
-	return middle;
-}
-
-template<typename Point>
-class BinaryShortSearch
-{
-  typedef typename std::vector<Point>::size_type size_type;
-  typedef typename std::vector<Point>::iterator MyIt;
-  typedef typename std::vector<MyIt>::iterator MyPIt;
-public:
-  std::vector<MyIt> samples;
-  zorder_lt<Point> lt;
-  
-  BinaryShortSearch()
-  {
-  }
-
-  void init(std::vector<Point> &points, int sample_size=128)
-  {
-    samples.resize(sample_size);
-    __srand48__(time(0));
-    
-    for(int i=0;i < sample_size;++i)
-      {
-	size_type s = __drand48__() * (double) points.size();
-	samples[i] = points.begin() + s;
-      }
-    sort(samples.begin(), samples.end(), lt);
-  }
-
-  unsigned long int BinSearch(std::vector<Point> &A, Point &q, zorder_lt<Point> LT)
-  {
-    MyPIt U = upper_bound(samples.begin(), samples.end(), q, LT);
-
-    MyIt LI, UI;
-    if(U == samples.begin()) LI = A.begin();
-    else LI = *(U-1); 
-    if(U == samples.end()) UI = A.end();
-    else UI = *U;
-
-    MyIt I = upper_bound(LI, UI, q, LT);
-    return  I-A.begin();
-  }
-};
-#endif
->>>>>>> 1b70d5e7
