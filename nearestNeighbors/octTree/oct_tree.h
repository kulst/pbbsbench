--- conflicted
+++ resolved
@@ -62,7 +62,7 @@
     return r;
   }
 
-  // generates a box consisting of a lower left corner,
+    // generates a box consisting of a lower left corner,
   // and an upper right corner.
   template <typename Seq>
   static box get_box(Seq &V) { // parlay::sequence<vtx*> &V) {
@@ -78,12 +78,8 @@
     return parlay::reduce(pts, parlay::make_monoid(minmax,identity));
   }
 
-<<<<<<< HEAD
+
   struct node { 
-=======
-
-  struct node { //should store what bit it has, then extract by shifting over while searching
->>>>>>> a5227f0a
 
   public:
     int bit;
