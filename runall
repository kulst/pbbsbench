--- conflicted
+++ resolved
@@ -12,20 +12,13 @@
  ["integerSort/parallelRadixSort",True],
 # ["integerSort/serialRadixSort",False],
 
-<<<<<<< HEAD
-# ["comparisonSort/ips4o",True],
-=======
->>>>>>> a5227f0a
  ["comparisonSort/sampleSort",True],
  ["comparisonSort/quickSort",True],
  ["comparisonSort/mergeSort",True],
  ["comparisonSort/stableSampleSort",True],
  ["comparisonSort/serialSort",False],
  ["comparisonSort/stlParallelSort",True],
-<<<<<<< HEAD
-=======
  ["comparisonSort/ips4o",True],
->>>>>>> a5227f0a
 
 #["suffixArray/serialKS",False],  
  ["suffixArray/parallelKS",True],
@@ -36,11 +29,17 @@
  ["wordCounts/histogramStar",True],
  ["wordCounts/serial",False],
 
-<<<<<<< HEAD
+ ["removeDuplicates/parlayhash", True],
+
  ["BWDecode/listRank",True],
+
  ["histogram/parallel",True],
- ["index/parallel",True],
+
+ ["index/parallel", True],
+
  ["longestRepeatedSubstring/doubling",True],
+
+ ["classify/decisionTree", True],
 
  ["minSpanningForest/parallelKruskal",True],
  ["minSpanningForest/parallelFilterKruskal",True],
@@ -75,55 +74,8 @@
 
  ["delaunayRefine/incrementalRefine",True],
 
-=======
- ["removeDuplicates/parlayhash", True],
-
- ["BWDecode/listRank",True],
-
- ["histogram/parallel",True],
-
- ["index/parallel", True],
-
- ["longestRepeatedSubstring/doubling",True],
-
- ["classify/decisionTree", True],
-
- ["minSpanningForest/parallelKruskal",True],
- ["minSpanningForest/parallelFilterKruskal",True],
- ["minSpanningForest/serialMST",False],
-
- ["spanningForest/incrementalST",True],
- ["spanningForest/ndST",True], 
- ["spanningForest/serialST",False],
-
- ["breadthFirstSearch/simpleBFS",True],
- ["breadthFirstSearch/backForwardBFS",True],
- ["breadthFirstSearch/deterministicBFS",True],
- ["breadthFirstSearch/serialBFS",False],
-
-#["maximalMatching/serialMatching",False],
-#["maximalMatching/ndMatching",True],
- ["maximalMatching/incrementalMatching",True],
-
- ["maximalIndependentSet/ndMIS",True],
- ["maximalIndependentSet/incrementalMIS",True],
- ["maximalIndependentSet/serialMIS",False],
-
- ["nearestNeighbors/octTree",True],
-
- ["rayCast/kdTree",True],
-
- ["convexHull/quickHull",True],
- ["convexHull/serialHull",False],
-
-#["delaunayTriangulation/serialDelaunay",False],
- ["delaunayTriangulation/incrementalDelaunay",True],
-
- ["delaunayRefine/incrementalRefine",True],
-
  ["rangeQuery2d/parallelPlaneSweep",True],
 
->>>>>>> a5227f0a
  ["nBody/parallelCK",True],
 
 
@@ -271,10 +223,7 @@
                     n = len(processors)
                     for p in processors[0:n-1] :
                         runtest(test, p, False)
-<<<<<<< HEAD
-=======
                         os.system("echo")
->>>>>>> a5227f0a
                     runtest(test, processors[n-1], not(noCheck))
 
 except NameError,v :
